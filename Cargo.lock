--- conflicted
+++ resolved
@@ -609,10 +609,7 @@
  "mesh-bindings",
  "mesh-burn",
  "mesh-simple-price-feed",
-<<<<<<< HEAD
-=======
  "mesh-sync",
->>>>>>> cc54d3d4
  "mesh-virtual-staking",
  "schemars",
  "serde",
